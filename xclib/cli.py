from gevent import Greenlet
from gevent.select import select
from gevent.pool import Pool
from gevent.subprocess import Popen, PIPE
from collections import defaultdict
from termcolor import cprint, colored
from xclib.conductor import Conductor
from xclib.conductor.models import Datacenter, Project, Host, Group
import sys, fcntl, termios, struct, os, cmd
import gnureadline as readline
sys.modules["readline"] = readline
readline.parse_and_bind("tab: complete")


def terminal_size():
    h, w, hp, wp = struct.unpack('HHHH',
        fcntl.ioctl(0, termios.TIOCGWINSZ,
        struct.pack('HHHH', 0, 0, 0, 0)))
    return w, h


def error(msg):
    cprint("ERROR: %s" % msg, "red")


def warn(msg):
    cprint("WARNING: %s" % msg, "yellow")


def export_print(msg):
    cprint(msg, "yellow")


def aligned(message, align_len):
    message = "=" * 6 + " " + message + " "
    return message + "=" * (align_len - len(message))


class Cli(cmd.Cmd):

    MODES = ("collapse", "parallel", "serial")
    DEFAULT_MODE = "collapse"
    DEFAULT_OPTIONS = {
        "progressgbar": True
    }
    HISTORY_FILE = os.path.join(os.getenv("HOME"), ".xcute_history")

    def __init__(self, options={}):
        cmd.Cmd.__init__(self)
        self.conductor = Conductor(options["projects"],
                                   host=options["conductor_host"],
                                   port=options["conductor_port"],
                                   cache_dir=options["cache_dir"],
                                   print_func=export_print)
        self.ssh_threads = options["ssh_threads"]
        self.user = options.get("user") or os.getlogin()
        self.progressbar = options.get("progressbar") or self.DEFAULT_OPTIONS["progressgbar"]
        self.finished = False
        self.alias_scripts = {}
        if "mode" in options:
            if not options["mode"] in self.MODES:
                error("invalid mode '%s'. use 'parallel', 'collapse' or 'serial" % options["mode"])
                self.mode = self.DEFAULT_MODE
            else:
                self.mode = options["mode"]
        else:
            self.mode = self.DEFAULT_MODE

    @property
    def prompt(self):
        if self.mode == "collapse":
            mode = colored("[Collapse]", "green")
        elif self.mode == "parallel":
            mode = colored("[Parallel]", "yellow")
        elif self.mode == "serial":
            mode = colored("[Serial]", "cyan")

        return "%s %s> " % (mode, colored(self.user, "blue", attrs=["bold"]))

    def emptyline(self):
        pass

    def postcmd(self, stop, line):
        return self.finished

    def cmdloop(self, intro=None):
        try:
            cmd.Cmd.cmdloop(self)
        except KeyboardInterrupt:
            print
            self.cmdloop()

    def preloop(self):
        delims = set(readline.get_completer_delims())
        for d in "%*-/":
            try:
                delims.remove(d)
            except KeyError:
                pass
        readline.set_completer_delims(''.join(delims))

        try:
          readline.read_history_file(self.HISTORY_FILE)
        except (OSError, IOError), e:
          warn("Can't read history file: %s" % e.message)

    def postloop(self):
        try:
            readline.write_history_file(self.HISTORY_FILE)
        except (OSError, IOError) as e:
            warn("Can't write history file: %s" % e.message)

    def __on_off_completion(self, text):
        return [x for x in ['on', 'off'] if x.startswith(text.lower())]

    def print_option(self, name):
        value = getattr(self, name)
        if value:
            cprint(name.capitalize() + ": on", "green")
        else:
            cprint(name.capitalize() + ": off", "red")

    def do_progressbar(self, args):
        """progressbar:\n switch progressbar <on|off>"""
        if args:
            mode = args.split()[0].lower()
            if mode not in ("on", "off"):
                print "Usage: progressbar [on|off]"
                return
            if mode == "on":
                self.progressbar = True
            else:
                self.progressbar = False
        self.print_option("progressbar")

    def complete_progressbar(self, text, line, begidx, endidx):
        return self.__on_off_completion(text)

    def do_EOF(self, args):
        """exit:\n  exits program"""
        print
        self.finished = True

    def do_exit(self, args):
        """exit:\n  exits program"""
        self.finished = True

    def do_mode(self, args):
        """mode:\n  set exec output mode to collapse/serial/parallel"""
        if args:
            mode = args.split()[0]
        else:
            mode = Cli.DEFAULT_MODE
        if not mode in Cli.MODES:
            error("Invalid mode: %s, use 'collapse', 'serial' or 'parallel'" % mode)
            return
        self.mode = mode

    def complete_mode(self, text, line, begidx, endidx):
        return [x for x in self.MODES if x.startswith(text)]

    def do_hostlist(self, args):
        """hostlist:\n  resolve conductor expression to host list"""
        args = args.split()
        if len(args) != 1:
            cprint("Usage: hostlist <conductor expression>", "red")
            return

        expr = args[0]
        hosts = list(self.conductor.resolve(expr))
        if len(hosts) == 0:
            cprint("Empty list", "red")
            return

        hosts.sort()
        hrlen = max([len(x) for x in hosts])
        if hrlen < 10 + len(expr): hrlen = 10 + len(expr)
        hr = colored("=" * hrlen, "green")

        print hr
        print "Hostlist: " + expr
        print hr
        for host in hosts:
            print host

    def __completion_argnum(self, line, endidx):
        argnum = len(line[:endidx].split(" ")) - 2
        return argnum

    def complete_hostlist(self, text, line, begidx, endidx):
        return self.complete_exec(text, line, begidx, endidx)

    def complete_p_exec(self, text, line, begidx, endidx):
        return self.complete_exec(text, line, begidx, endidx)

    def complete_c_exec(self, text, line, begidx, endidx):
        return self.complete_exec(text, line, begidx, endidx)

    def complete_s_exec(self, text, line, begidx, endidx):
        return self.complete_exec(text, line, begidx, endidx)

    def complete_exec(self, text, line, begidx, endidx):
        if self.__completion_argnum(line, endidx) != 0:
            return []

        if line[begidx-1] == "@":
            dcpref = text
            datacenters = self.conductor.autocompleters[Datacenter].complete(dcpref)
            return list(datacenters)

        prefix = ''

        if text.startswith('-'):
            prefix += '-'
            text = text[1:]

        if text.startswith('%'):
            groups = self.conductor.autocompleters[Group].complete(text[1:])
            return [prefix + "%" + g for g in groups]
        elif text.startswith('*'):
            projects = self.conductor.autocompleters[Project].complete(text[1:])
            return [prefix + "*" + p for p in projects]
        else:
            hosts = self.conductor.autocompleters[Host].complete(text)
            return [prefix + h for h in hosts]

    def complete_ssh(self, text, line, begidx, endidx):
        return self.complete_exec(text, line, begidx, endidx)

    def do_ssh(self, args):
        """ssh:\n connect to host(s) via ssh"""
        hosts = self.conductor.resolve(args.split()[0])
        for host in hosts:
            cprint("=== ssh %s@%s ===" % (self.user, host), "green")
            command = "ssh -l %s %s" % (self.user, host)
            os.system(command)

    def do_parallel(self, args):
        """parallel:\n  shortcut to 'mode parallel'"""
        return self.do_mode("parallel")

    def do_collapse(self, args):
        """collapse:\n  shortcut to 'mode collapse'"""
        return self.do_mode("collapse")

    def do_serial(self, args):
        """serial:\n  shortcut to 'mode serial'"""
        return self.do_mode("serial")

    def __extract_exec_args(self, args):
        try:
            expr, cmd = args.split(None, 1)
        except ValueError:
            error("Usage: <exec> <expression> <cmd>")
            return [], args
        hosts = self.conductor.resolve(expr)
        if len(hosts) == 0:
            error("Empty hostlist")
        return hosts, cmd

    def do_exec(self, args):
        hosts, cmd = self.__extract_exec_args(args)
        if len(hosts) == 0:
            return

        if self.mode == "parallel":
            self.run_parallel(hosts, cmd)
        elif self.mode == "collapse":
            self.run_collapse(hosts, cmd)
        elif self.mode == "serial":
            self.run_serial(hosts, cmd)

    def do_p_exec(self, args):
        """p_exec:\n force exec in parallel mode"""
        hosts, cmd = self.__extract_exec_args(args)
        if len(hosts) == 0:
            return
        self.run_parallel(hosts, cmd)

    def do_s_exec(self, args):
        """s_exec:\n force exec in serial mode"""
        hosts, cmd = self.__extract_exec_args(args)
        if len(hosts) == 0:
            return
        self.run_serial(hosts, cmd)

    def do_c_exec(self, args):
        """c_exec:\n force exec in collapse mode"""
        hosts, cmd = self.__extract_exec_args(args)
        if len(hosts) == 0:
            return
        self.run_collapse(hosts, cmd)


    def run_serial(self, hosts, cmd):
        codes = {"total": 0, "error": 0, "success": 0}
        align_len = len(max(hosts, key=len)) + len(self.user) + len(cmd) + 24

        for host in hosts:
            msg = "ssh %s@%s \"%s\"" % (self.user, host, cmd)
            cprint(aligned(msg, align_len), "blue", attrs=["bold"])
            code = os.system("ssh -l %s %s \"%s\"" % (self.user, host, cmd))
            if code == 0:
                codes["success"] += 1
            else:
                codes["error"] += 1
            codes["total"] += 1

        self.print_exec_results(codes)

    def print_exec_results(self, codes):
        msg = " Hosts processed: %d, success: %d, error: %d    " % (codes["total"], codes["success"], codes["error"])
        hr = "=" * len(msg)
        cprint(hr, "green")
        cprint(msg, "green")
        cprint(hr, "green")

    def run_parallel(self, hosts, cmd):
        codes = {"total": 0, "error": 0, "success": 0}
        def worker(host, cmd):
            p = Popen(["ssh", "-l", self.user, host, cmd], stdout=PIPE, stderr=PIPE)
            while True:
                outs, _, _ = select([p.stdout, p.stderr], [], [])
                if p.stdout in outs:
                    outline = p.stdout.readline()
                else:
                    outline = ""
                if p.stderr in outs:
                    errline = p.stderr.readline()
                else:
                    errline = ""

                if outline == "" and errline == "" and p.poll() is not None:
                    break

                if outline != "":
                    print "%s: %s" % (colored(host, "blue", attrs=["bold"]), outline.strip())
                if errline != "":
                    print "%s: %s" % (colored(host, "blue", attrs=["bold"]), colored(errline.strip(), "red"))
            if p.poll() == 0:
                codes["success"] += 1
            else:
                codes["error"] += 1
            codes["total"] += 1

        pool = Pool(self.ssh_threads)
        for host in hosts:
            pool.start(Greenlet(worker, host, cmd))
        pool.join()
        self.print_exec_results(codes)

    def run_collapse(self, hosts, cmd):
        progress = None
        if self.progressbar:
            from progressbar import ProgressBar, Percentage, Bar, ETA, FileTransferSpeed
            progress = ProgressBar(
                widgets=["Running: ", Percentage(), ' ', Bar(marker='.'), ' ', ETA(), ' ', FileTransferSpeed()],
                maxval=len(hosts))

        codes = {"total": 0, "error": 0, "success": 0}
        outputs = defaultdict(list)
        def worker(host, cmd):
            p = Popen(["ssh", "-l", self.user, host, cmd], stdout=PIPE, stderr=PIPE)
            o, e = p.communicate()
            outputs[o].append(host)
            if p.poll() == 0:
                codes["success"] += 1
            else:
                codes["error"] += 1
            codes["total"] += 1
            if self.progressbar:
                progress.update(codes["total"])

        pool = Pool(self.ssh_threads)
        if self.progressbar:
            progress.start()
        for host in hosts:
            pool.start(Greenlet(worker, host, cmd))
        pool.join()
        if self.progressbar:
            progress.finish()
        self.print_exec_results(codes)
        print
        for output, hosts in outputs.items():
            msg = " %s    " % ', '.join(hosts)
            table_width = min([len(msg) + 2, terminal_size()[0]])
            cprint("=" * table_width, "blue", attrs=["bold"])
            cprint(msg, "blue", attrs=["bold"])
            cprint("=" * table_width, "blue", attrs=["bold"])
            print output

    def do_user(self, args):
        """user:\n  set user"""
        username = args.split()[0]
        self.user = username

    def do_ls(self, args):
        """ls:\n  list directory (using shell cmd)"""
        return self.__os_cmd("ls", args)

    def do_cd(self, args):
        """cd:\n  change working directory"""
        if not args:
            newdir = os.getenv('HOME')
        else:
            newdir = args.split()[0]

        try:
            os.chdir(newdir)
        except OSError as e:
            error("Can't change dir to %s: %s" % (newdir, e.message))

    def complete_cd(self, text, line, begidx, endidx):
        return self.__file_completion(text)

    def do_pwd(self, args):
        """pwd:\n  print current working directory"""
        print os.getcwd()

    def __os_cmd(self, cmd, args):
        args = [cmd] + args.split()
        p = Popen(args, stdin=PIPE, stdout=PIPE, stderr=PIPE, close_fds=True)
        p.wait()
        for line in p.stderr:
            sys.stderr.write(colored(line, 'red'))
        for line in p.stdout:
            sys.stdout.write(line)

    def __file_completion(self, text):
        srcdir = os.path.dirname(text)
        ftext = os.path.basename(text)

        listing = os.listdir(srcdir) if srcdir else os.listdir('.')

        if srcdir and not srcdir.endswith('/'):
            srcdir = srcdir + '/'

        listing = [srcdir + x for x in listing if x.startswith(ftext)]
        full = []

        for item in listing:
            if os.path.isdir(item):
                full += [item + '/' + x for x in os.listdir(item)]
            else:
                full.append(item)

        full.sort()
        return full

<<<<<<< HEAD
    def run_alias(self, args):
        import functools


    def do_alias(self, args):
        alias_name, script = args.split(None, 1)
        func_name = "do_" + alias_name
        if hasattr(self, func_name):
            if getattr(self, func_name) != self.run_alias:
                error("Can't overwrite built-in command")
                return
        setattr(self, func_name, self.run_alias)
        self.alias_scripts[alias_name] = script
        export_print("Alias %s has been created" % alias_name)
=======
    def do_reload(self, args):
        export_print("Reloading data from conductor...")
        self.conductor.fetch()
>>>>>>> e5c5a3de
<|MERGE_RESOLUTION|>--- conflicted
+++ resolved
@@ -447,23 +447,6 @@
         full.sort()
         return full
 
-<<<<<<< HEAD
-    def run_alias(self, args):
-        import functools
-
-
-    def do_alias(self, args):
-        alias_name, script = args.split(None, 1)
-        func_name = "do_" + alias_name
-        if hasattr(self, func_name):
-            if getattr(self, func_name) != self.run_alias:
-                error("Can't overwrite built-in command")
-                return
-        setattr(self, func_name, self.run_alias)
-        self.alias_scripts[alias_name] = script
-        export_print("Alias %s has been created" % alias_name)
-=======
     def do_reload(self, args):
         export_print("Reloading data from conductor...")
-        self.conductor.fetch()
->>>>>>> e5c5a3de
+        self.conductor.fetch()